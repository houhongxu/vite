--- conflicted
+++ resolved
@@ -65,13 +65,9 @@
       ssrConfig: config.ssr,
       asSrc: true,
       fsUtils: getFsUtils(config),
-<<<<<<< HEAD
-      getDepsOptimizer: (ssr: boolean) => getDepsOptimizer(config, ssr),
-=======
       getDepsOptimizer: isBuild
         ? undefined
         : (ssr: boolean) => getDepsOptimizer(config, ssr),
->>>>>>> 8815763b
       shouldExternalize:
         isBuild && config.build.ssr
           ? (id, importer) => shouldExternalizeForSSR(id, importer, config)
