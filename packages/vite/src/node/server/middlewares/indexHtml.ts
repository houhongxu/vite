import fs from 'node:fs'
import path from 'node:path'
import MagicString from 'magic-string'
import type { SourceMapInput } from 'rollup'
import type { Connect } from 'dep-types/connect'
import type { DefaultTreeAdapterMap, Token } from 'parse5'
import type { IndexHtmlTransformHook } from '../../plugins/html'
import {
  addToHTMLProxyCache,
  applyHtmlTransforms,
  getScriptInfo,
  nodeIsElement,
  overwriteAttrValue,
  postImportMapHook,
  preImportMapHook,
  resolveHtmlTransforms,
  traverseHtml,
} from '../../plugins/html'
import type { ResolvedConfig, ViteDevServer } from '../..'
import { send } from '../send'
import { CLIENT_PUBLIC_PATH, FS_PREFIX } from '../../constants'
import {
  cleanUrl,
  ensureWatchedFile,
  fsPathFromId,
  injectQuery,
  joinUrlSegments,
  normalizePath,
  processSrcSetSync,
  wrapId,
} from '../../utils'
import type { ModuleGraph } from '../moduleGraph'
import { getNodeAssetAttributes } from '../../assetSource'

interface AssetNode {
  start: number
  end: number
  code: string
}

export function createDevHtmlTransformFn(
  server: ViteDevServer,
): (url: string, html: string, originalUrl: string) => Promise<string> {
  const [preHooks, normalHooks, postHooks] = resolveHtmlTransforms(
    server.config.plugins,
  )
  return (url: string, html: string, originalUrl: string): Promise<string> => {
    return applyHtmlTransforms(
      html,
      [
        preImportMapHook(server.config),
        ...preHooks,
        devHtmlHook,
        ...normalHooks,
        ...postHooks,
        postImportMapHook(),
      ],
      {
        path: url,
        filename: getHtmlFilename(url, server),
        server,
        originalUrl,
      },
    )
  }
}

function getHtmlFilename(url: string, server: ViteDevServer) {
  if (url.startsWith(FS_PREFIX)) {
    return decodeURIComponent(fsPathFromId(url))
  } else {
    return decodeURIComponent(
      normalizePath(path.join(server.config.root, url.slice(1))),
    )
  }
}

const startsWithSingleSlashRE = /^\/(?!\/)/
const processNodeUrl = (
  attr: Token.Attribute,
  sourceCodeLocation: Token.Location,
  s: MagicString,
  config: ResolvedConfig,
  htmlPath: string,
  originalUrl?: string,
  moduleGraph?: ModuleGraph,
) => {
  let url = attr.value || ''

  if (moduleGraph) {
    const mod = moduleGraph.urlToModuleMap.get(url)
    if (mod && mod.lastHMRTimestamp > 0) {
      url = injectQuery(url, `t=${mod.lastHMRTimestamp}`)
    }
  }
  const devBase = config.base
  if (startsWithSingleSlashRE.test(url)) {
    // prefix with base (dev only, base is never relative)
    const fullUrl = path.posix.join(devBase, url)
    overwriteAttrValue(s, sourceCodeLocation, fullUrl)
  } else if (
    url.startsWith('.') &&
    originalUrl &&
    originalUrl !== '/' &&
    htmlPath === '/index.html'
  ) {
    // prefix with base (dev only, base is never relative)
    const replacer = (url: string) => path.posix.join(devBase, url)

    // #3230 if some request url (localhost:3000/a/b) return to fallback html, the relative assets
    // path will add `/a/` prefix, it will caused 404.
    // rewrite before `./index.js` -> `localhost:5173/a/index.js`.
    // rewrite after `../index.js` -> `localhost:5173/index.js`.

    const processedUrl =
      attr.name === 'srcset' && attr.prefix === undefined
        ? processSrcSetSync(url, ({ url }) => replacer(url))
        : replacer(url)
    overwriteAttrValue(s, sourceCodeLocation, processedUrl)
  }
}
const devHtmlHook: IndexHtmlTransformHook = async (
  html,
  { path: htmlPath, filename, server, originalUrl },
) => {
  const { config, moduleGraph, watcher } = server!
  const base = config.base || '/'

  let proxyModulePath: string
  let proxyModuleUrl: string

  const trailingSlash = htmlPath.endsWith('/')
  if (!trailingSlash && fs.existsSync(filename)) {
    proxyModulePath = htmlPath
    proxyModuleUrl = joinUrlSegments(base, htmlPath)
  } else {
    // There are users of vite.transformIndexHtml calling it with url '/'
    // for SSR integrations #7993, filename is root for this case
    // A user may also use a valid name for a virtual html file
    // Mark the path as virtual in both cases so sourcemaps aren't processed
    // and ids are properly handled
    const validPath = `${htmlPath}${trailingSlash ? 'index.html' : ''}`
    proxyModulePath = `\0${validPath}`
    proxyModuleUrl = wrapId(proxyModulePath)
  }

  const s = new MagicString(html)
  let inlineModuleIndex = -1
  const proxyCacheUrl = cleanUrl(proxyModulePath).replace(
    normalizePath(config.root),
    '',
  )
  const styleUrl: AssetNode[] = []

  const addInlineModule = (
    node: DefaultTreeAdapterMap['element'],
    ext: 'js',
  ) => {
    inlineModuleIndex++

    const contentNode = node.childNodes[0] as DefaultTreeAdapterMap['textNode']

    const code = contentNode.value

    let map: SourceMapInput | undefined
    if (!proxyModulePath.startsWith('\0')) {
      map = new MagicString(html)
        .snip(
          contentNode.sourceCodeLocation!.startOffset,
          contentNode.sourceCodeLocation!.endOffset,
        )
        .generateMap({ hires: true })
      map.sources = [filename]
      map.file = filename
    }

    // add HTML Proxy to Map
    addToHTMLProxyCache(config, proxyCacheUrl, inlineModuleIndex, { code, map })

    // inline js module. convert to src="proxy" (dev only, base is never relative)
    const modulePath = `${proxyModuleUrl}?html-proxy&index=${inlineModuleIndex}.${ext}`

    // invalidate the module so the newly cached contents will be served
    const module = server?.moduleGraph.getModuleById(modulePath)
    if (module) {
      server?.moduleGraph.invalidateModule(module)
    }
    s.update(
      node.sourceCodeLocation!.startOffset,
      node.sourceCodeLocation!.endOffset,
      `<script type="module" src="${modulePath}"></script>`,
    )
  }

  await traverseHtml(html, htmlPath, (node) => {
    if (!nodeIsElement(node)) {
      return
    }

    // script tags
    if (node.nodeName === 'script') {
      const { src, sourceCodeLocation, isModule } = getScriptInfo(node)

      if (src) {
        processNodeUrl(
          src,
          sourceCodeLocation!,
          s,
          config,
          htmlPath,
          originalUrl,
          moduleGraph,
        )
      } else if (isModule && node.childNodes.length) {
        addInlineModule(node, 'js')
      }
    }

    if (node.nodeName === 'style' && node.childNodes.length) {
      const children = node.childNodes[0] as DefaultTreeAdapterMap['textNode']
      styleUrl.push({
        start: children.sourceCodeLocation!.startOffset,
        end: children.sourceCodeLocation!.endOffset,
        code: children.value,
      })
    }

    // elements with [href/src] attrs
<<<<<<< HEAD
    const assetAttrs = getNodeAssetAttributes(node)
    for (const attr of assetAttrs) {
      processNodeUrl(
        attr.attribute,
        attr.location,
        s,
        config,
        htmlPath,
        originalUrl
      )
=======
    const assetAttrs = assetAttrsConfig[node.nodeName]
    if (assetAttrs) {
      for (const p of node.attrs) {
        const attrKey = getAttrKey(p)
        if (p.value && assetAttrs.includes(attrKey)) {
          processNodeUrl(
            p,
            node.sourceCodeLocation!.attrs![attrKey],
            s,
            config,
            htmlPath,
            originalUrl,
          )
        }
      }
>>>>>>> 8b830899
    }
  })

  await Promise.all(
    styleUrl.map(async ({ start, end, code }, index) => {
      const url = `${proxyModulePath}?html-proxy&direct&index=${index}.css`

      // ensure module in graph after successful load
      const mod = await moduleGraph.ensureEntryFromUrl(url, false)
      ensureWatchedFile(watcher, mod.file, config.root)

      const result = await server!.pluginContainer.transform(code, mod.id!)
      s.overwrite(start, end, result?.code || '')
    }),
  )

  html = s.toString()

  return {
    html,
    tags: [
      {
        tag: 'script',
        attrs: {
          type: 'module',
          src: path.posix.join(base, CLIENT_PUBLIC_PATH),
        },
        injectTo: 'head-prepend',
      },
    ],
  }
}

export function indexHtmlMiddleware(
  server: ViteDevServer,
): Connect.NextHandleFunction {
  // Keep the named function. The name is visible in debug logs via `DEBUG=connect:dispatcher ...`
  return async function viteIndexHtmlMiddleware(req, res, next) {
    if (res.writableEnded) {
      return next()
    }

    const url = req.url && cleanUrl(req.url)
    // htmlFallbackMiddleware appends '.html' to URLs
    if (url?.endsWith('.html') && req.headers['sec-fetch-dest'] !== 'script') {
      const filename = getHtmlFilename(url, server)
      if (fs.existsSync(filename)) {
        try {
          let html = fs.readFileSync(filename, 'utf-8')
          html = await server.transformIndexHtml(url, html, req.originalUrl)
          return send(req, res, html, 'html', {
            headers: server.config.server.headers,
          })
        } catch (e) {
          return next(e)
        }
      }
    }
    next()
  }
}<|MERGE_RESOLUTION|>--- conflicted
+++ resolved
@@ -226,7 +226,6 @@
     }
 
     // elements with [href/src] attrs
-<<<<<<< HEAD
     const assetAttrs = getNodeAssetAttributes(node)
     for (const attr of assetAttrs) {
       processNodeUrl(
@@ -235,25 +234,8 @@
         s,
         config,
         htmlPath,
-        originalUrl
+        originalUrl,
       )
-=======
-    const assetAttrs = assetAttrsConfig[node.nodeName]
-    if (assetAttrs) {
-      for (const p of node.attrs) {
-        const attrKey = getAttrKey(p)
-        if (p.value && assetAttrs.includes(attrKey)) {
-          processNodeUrl(
-            p,
-            node.sourceCodeLocation!.attrs![attrKey],
-            s,
-            config,
-            htmlPath,
-            originalUrl,
-          )
-        }
-      }
->>>>>>> 8b830899
     }
   })
 
